"""
Objects for fitting and testing Neural Encoding models

This module provides objects useful for fitting neural encoding models (nems).
Nems are typically probabilistic models of the response of a sensory neuron to
external stimuli. For example, linear-nonlinear-poisson (LNP) or generalized
linear models (GLMs) fall under this category.

The module exposes classes which aid training and testing encoding models given
neural data recorded in an sensory experiment.

Classes
-------
- `NeuralEncodingModel` -- A super class which contains methods that are common
    to all encoding models
- `LNLN` -- A subclass of `NeuralEncodingModel` that fits two layer models
    consisting of alternating layers of linear filtering and nonlinear
    thresholding operations. The parameters for the filter and nonlinearities
    of the first layer are learned, while the linear filter and nonlinearity of
    the second layer are fixed.
"""

import copy
import os
from collections import defaultdict
from functools import partial
from time import strftime

# third party packages
import h5py
import numpy as np
<<<<<<< HEAD
import tableprint as tp
=======
from sklearn.model_selection import KFold

import tableprint
>>>>>>> faae3899
from proxalgs import Optimizer, operators
from tqdm import tqdm

# relative imports
from . import metrics, nonlinearities, tentbasis, utilities, visualization
from .sfo_admm import SFO

try:
    from time import perf_counter
except ImportError:
    from time import time as perf_counter

__all__ = ['NeuralEncodingModel', 'LNLN']


class NeuralEncodingModel(object):
    def __init__(self, modeltype, stimulus, spkcounts, filter_dims,
                 minibatch_size, frac_train=0.8, temporal_basis=None):
        """
        Neural enoding model super class

        Contains helper functions for instantiating, fitting, and testing
        neural encoding models.
        """

        # model name / subclass
        self.modeltype = str.lower(modeltype)

        # model properties
        self.theta = None
        self.num_samples = spkcounts.size
        self.tau = filter_dims[-1]
        self.tau_filt = self.tau if temporal_basis is None else temporal_basis.shape[1]
        self.filter_dims = filter_dims[:-1] + (self.tau_filt,)
        self.stim_dim = np.prod(self.filter_dims[:-1])

        # the length of the filter must be smaller than the length of the
        # experiment
        assert self.tau <= self.num_samples, \
            'The temporal filter length must be less than the experiment length.'

        # filter dimensions must be (n1 x n2 x tau), while the stimulus
        # dimensions should be (n1*n2 x t)
        assert stimulus.shape[0] == self.stim_dim, \
            'Stimulus size does not match up with filter dimensions'

        # length of the given firing rate must match the length of the stimulus
        assert stimulus.shape[-1] == spkcounts.size, \
            'Stimulus length (in time) must equal the length of the given rate'

        # trim the initial portion of the rate (the time shorter than the
        # filter length)
        rate_trim = spkcounts[self.tau:]

        # split data into minibatches
        if minibatch_size is None:

            # choose number of minibatches
            minibatch_size = int(np.ceil(10 * np.sqrt(self.num_samples)))
            num_minibatches = int(self.num_samples / minibatch_size)

        else:
            num_minibatches = int(self.num_samples / minibatch_size)

        # slice the z-scored stimulus every tau samples, for easier dot
        # products
        slices = utilities.rolling_window(
            (stimulus - np.mean(stimulus)) / np.std(stimulus),
            self.tau)

        # store stimulus and rate data for each minibatch in a list
        self.data = list()
        for idx in tqdm(range(num_minibatches)):

            # indices for this minibatch
            minibatch_indices = slice(
                idx * minibatch_size,
                (idx + 1) * minibatch_size)

            # store each minibatch along with the rate
            # and spikes if given
            if temporal_basis is None:
                self.data.append({
                    'stim': slices[:, minibatch_indices, :],
                    'rate': rate_trim[minibatch_indices]
                })
            else:
                self.data.append({
                    'stim': slices[:, minibatch_indices, :].dot(temporal_basis),
                    'rate': rate_trim[minibatch_indices]
                })

        # set and store random seed (for reproducibility)
        self.random_seed = np.random.randint(10000)
        print("Setting random seed to: %i" % self.random_seed)
        np.random.seed(self.random_seed)

        # split up data into train/validation/test sets
        num_train = int(np.round(frac_train * num_minibatches))
        indices = np.arange(num_minibatches)
        self.indices = dict()
        self.indices['train'] = set(
            np.random.choice(
                indices,
                size=num_train,
                replace=False))
        self.indices['test'] = set(indices) - self.indices['train']

        # compute the STA
        self._getsta()

    def __str__(self):
        return "Neural encoding model, " + self.modeltype

    def _getsta(self):
        """
        Compute an STA

        """
<<<<<<< HEAD
        stas = []
        for d in tqdm(self.data):
            inds = np.where(d['rate'] > 0)[0]
            stas.append(np.tensordot(d['stim'][:, inds, :], d['rate'][inds], axes=([1], [0])) / d['rate'][inds].sum())
=======
        num_samples = float(self.data[0]['rate'].size)
        stas = [np.tensordot(d['stim'], d['rate'], axes=([1], [0])) / num_samples for d in self.data]
>>>>>>> faae3899
        self.sta = np.mean(stas, axis=0).reshape(self.filter_dims)

    def add_regularizer(self, theta_key, proxfun, **kwargs):
        """
        Add a proximal operator / objective to the objective, using the proxalgs package

        Parameters
        ----------
        theta_key : string
            The key corresponding to the parameters that this proximal function should be applied to

        proxfun : string
            The name of the corresponding function in the proxalgs.operators module

        \\*\\*kwargs : keyword arguments
            Any keyword arguments required by proxfun
        """

        # ensure regularizers have been initialized
        assert "regularizers" in self.__dict__, "Regularizers dictionary has not been initialized!"
        assert theta_key in self.regularizers, "Key '" + \
            theta_key + "' not found in self.regularizers!"

        # build a wrapper function that applies the desired proximal operator
        # to each element of the parameter array
        def wrapper(theta, rho, **kwargs):

            # creating a copy of the parameters isolates them from any
            # modifications applied by proxfun
            theta_new = copy.deepcopy(theta)

            # apply the proximal operator to each element in the parameter
            # array
            for idx, param in enumerate(theta):
                theta_new[idx] = getattr(
                    operators,
                    proxfun)(
                    param.copy(),
                    float(rho),
                    **kwargs)

            return theta_new

        # add this proximal operator function to the list
        self.regularizers[theta_key].append(partial(wrapper, **kwargs))

    def test(self, theta):
        """
        Evaluate the model on held out data

        Relies on the model subclass having a `metrics` method, which accepts an index into the data array and returns
        a dictionary containing various metrics evaluated given the current value of the parameters (`theta`) on the
        minibatch of data at the given index

        Parameters
        ----------
        theta : dict
            The parameters to test

        Returns
        -------
        train_results : list of tuples
        test_results : list of tuples

        Examples
        --------
        Given an initialized and trained instance of NeuralEncodingModel, you can test the model on
        held out data as follows:

        >>> train_results, test_results = model.test(model.theta)
        """

        # helper function
        def update_results(idx):
            d = self.data[idx]
            rhat = self.rate(theta, d['stim'])[-1]
            return metrics.Score(
                *map(lambda k: metrics.__dict__[k](d['rate'], rhat),
                     metrics.Score._fields))

        # evaluate metrics on train / test data
        train = np.mean(
            [update_results(idx)
             for idx in self.indices['train']], axis=0)
        test = np.mean([update_results(idx)
                       for idx in self.indices['test']], axis=0)

        return {'train': train, 'test': test, 'labels': metrics.Score._fields}

    def print_test_results(self, theta):
        """
        Prints a table of test results for the given model parameters

        Parameters
        ----------
        theta : dict
            A dictionary of model parameters
        """

        # run test
        results = self.test(theta)

        # compute averages
        data = [['Test'] + list(results['test']),
                ['Train'] + list(results['train'])]

        # build column headers (names of metrics) and data matrix
        headers = ['Set'] + list(map(str.upper, metrics.Score._fields))

        # print the table
<<<<<<< HEAD
        tp.table(data, headers, width=10, format_spec='3g')
=======
        tableprint.table(data, headers, width=10, format_spec='3g')
>>>>>>> faae3899

        return results

    def plot(self):
        visualization.plot(self)

    def kfold(self, nfolds, *args, **kwargs):
        kf = KFold(len(self.data), n_folds=nfolds, shuffle=True)
        results = list()
        for train_indices, test_indices in kf:
            self.indices['train'] = train_indices
            self.indices['test'] = test_indices
            self.fit(*args, **kwargs)
            results.append(self.test(self.theta))
            print('-' * 20)
            print('Finished k-fold ({} total)'.format(nfolds))
            print('-' * 20)

        return results

    def collect(self, indices):
        """
        Collect firing rates from across minibatches
        """
        from toolz import get

        # sanitize
        if isinstance(indices, str) and indices in ('train', 'test'):
            inds = list(self.indices[indices])
        elif type(indices) in (tuple, list, np.ndarray):
            inds = list(indices)
        else:
            raise ValueError("Input must be an iterable or 'train' or 'test'")

        # compute firing rates
        return np.hstack([(self.rate(self.theta, d['stim'])[-1], d['rate'])
                          for d in get(inds, self.data)])

    def save(self, filename=None, basedir='~/Dropbox/data/models/'):

        if filename is None:
            filename = strftime('%y.%m.%d_%H-%M-%S')

        fullpath = os.path.join(os.path.expanduser(basedir), filename + '.h5')

        # get test results
        res = self.test(self.theta)

        with h5py.File(fullpath) as jar:
            jar['W'] = self.theta['W']
            jar['f'] = self.theta['f']
            jar['Phi'] = self.tents(np.linspace(-5, 5, 1000))[0]

            jar['train'] = np.stack(self.convergence['train'])
            jar['test'] = np.stack(self.convergence['test'])

            for ix, lbl in enumerate(res['labels']):
                jar['train'].attrs[lbl] = res['train'][ix]
                jar['test'].attrs[lbl] = res['test'][ix]


class LNLN(NeuralEncodingModel):
    def __init__(self, stim, spkcounts, filter_dims, minibatch_size=None,
                 frac_train=0.8, num_subunits=1, num_tents=20, sigmasq=0.3,
                 final_nonlinearity='softrect', num_temporal_bases=None,
                 **kwargs):
        """
        Initializes a two layer cascade linear-nonlinear (LNLN) model

        The model consists of:
        - an initial stage of k different spatiotemporal filters
        - these filtered signals pass through a set of k nonlinearities
        - the output from the k nonlinearities are then summed and put through a final nonlinearity to predict the rate

        The learned parameters include the k first layer spatiotemporal filters and k nonlinearity parameters.
        The nonlinearities are parameterized using a set of tent basis functions

        If k (the number of subunits) is set to 1, the model reduces to a variant of the LN model.

        Examples
        --------

        >>> model = LNLN(stim, rate, filter_dims)

        Parameters
        ----------
        stim : array_like
            a spatiotemporal stimulus. must have dimensions of (N by T), where N is the dimensionality of the
            first linear filter, and T is the number of samples / time points in the experiment

        rate : array_like
            the recorded firing rate corresponding to the stimulus, must have dimensions of (T,)

        filter_dims : tuple
            a tuple defining the dimensions for the spatiotemporal filter. e.g., (n,n,tau) for a 2D stimulus or
            or (n,tau) for a bars stimulus. tau must be less than T, the length of the experiment, and N (the
            stimulus dimensionality) must equal the product of all but the last item in the tuple.

        minibatch_size : int, optional
            the size of each minibatch, in samples. defaults to a value such that the number of minibatches is
            roughly equal to :math:`0.1 * sqrt(T)`

        frac_train : float, optional
            number between 0 and 1, gives the fraction of minibatches used for training (default: 0.8)

        num_subunits : int, optional
            number of subunits to use (default: 1), if a initial W is given, this parameter is unused

        num_tents : int, optional
            number of tent basis functions to use for parameterizing nonlinearities (default: 30)

        sigmasq : float, optional
            the size / scale of each tent basis function (default: 0.2)

        tent_type : string
            the type of tent basis function to use (default: 'gaussian')

        final_nonlinearity : string
            a function from the `nonlinearities` module

        Other Parameters
        ----------------
        spikes : array_like
            an array of spike counts (same dimensions as the rate)

        \\*\\*kwargs : keyword arguments
            if given arguments with the keys `W` or `f`, then those values are used to initialize the filter
            or nonlinearity parameters, respectively.
        """

        # initialize the model object
        if num_temporal_bases is None:
            NeuralEncodingModel.__init__(self, 'lnln', stim, spkcounts,
                                         filter_dims, minibatch_size,
                                         frac_train=frac_train)
        else:
            assert num_temporal_bases < filter_dims[
                -1], "Number of temporal basis functions must be less than the number of temporal dimensions"

            # defaults
            tmax = kwargs['tmax'] if 'tmax' in kwargs else 0.5
            bias = kwargs[
                'temporal_bias'] if 'temporal_bias' in kwargs else 0.2

            # make raised cosine basis
            self.temporal_basis = np.flipud(
                tentbasis.make_rcos_basis
                (np.linspace(0, tmax, filter_dims[-1]), num_temporal_bases,
                 bias=bias)[1])

            # build the reduced model
            NeuralEncodingModel.__init__(self, 'lnln', stim, spkcounts,
                                         filter_dims, minibatch_size,
                                         frac_train=frac_train,
                                         temporal_basis=self.temporal_basis)

        # default # of subunits
        self.num_subunits = kwargs['W'].shape[
            0] if 'W' in kwargs else num_subunits

        # initialize tent basis functions
        tent_span = (-6, 6)          # suitable for z-scored input
        self.tents = tentbasis.Gaussian(tent_span, num_tents, sigmasq=sigmasq)

        # initialize parameter dictionary
        self.theta_init = dict()
        self.theta_init['W'] = np.zeros(
            (self.num_subunits,) + (self.stim_dim, self.tau_filt))
        self.theta_init['f'] = np.zeros(
            (self.num_subunits, self.tents.num_params))

        # initialize filter parameters
        if 'W' in kwargs:

            # check if we need to project onto the temporal basis
            if kwargs['W'].shape[-1] != self.tau_filt:

                if kwargs['W'].shape[-1] == self.tau:
                    kwargs['W'] = kwargs['W'].dot(self.temporal_basis)

                elif kwargs['W'].shape[-1] < self.tau:
                    temp = kwargs['W'].shape[-1]
                    kwargs['W'] = kwargs['W'].dot(self.temporal_basis[:temp, :])

            # ensure dimensions are consistent
            assert self.theta_init['W'].shape == kwargs['W'].shape, \
                "Shape of the filters (`W` keyword argument) are inconsistent with the given filter dimensions."

            # normalize each of the given filters
            for idx, w in enumerate(kwargs['W']):
                self.theta_init['W'][idx] = utilities.nrm(w)

        else:

            # multiple subunits: random initialization
            if self.num_subunits > 1:
                for idx in range(self.num_subunits):
                    self.theta_init['W'][idx] = utilities.nrm(0.1 * np.random.randn(self.stim_dim, self.tau_filt))

            # single subunit: initialize with the STA
            else:
                self.theta_init['W'][0] = utilities.nrm(self.sta).reshape(-1, self.sta.shape[-1])

        # initialize nonlinearity parameters
        if 'f' in kwargs:

            # ensure dimensions are consistent
            assert self.theta_init['f'].shape == kwargs['f'].shape, \
                "Shape of the nonlinearity parameters (`f` keyword argument) are inconsistent with the number of tent basis functions."

            self.theta_init['f'] = kwargs['f']

        else:

            # initialize each subunit nonlinearity to be linear
            for idx in range(self.num_subunits):
                ts = self.tents.tent_span
                nonlin_init = np.linspace(ts[0], ts[1], 1000)
                self.theta_init['f'][idx] = self.tents.fit(
                    nonlin_init,
                    nonlin_init)

        # initialize regularizers
        self.regularizers = {'W': list(), 'f': list()}

        # final nonlinearity
        self.final_nonlin_function = getattr(
            nonlinearities,
            final_nonlinearity)

    def f_df(self, W, f, data, param_gradient=None):
        """
        Evaluate the negative log-likelihood objective and gradient for the LNLN model class

        Examples
        --------
        >>> f, df = f_df(self, W, f, data)

        Parameters
        ----------
        W : array_like
            A numpy array containing parameter values for the first layer linear filters in the LNLN model

        f : array_like
            A numpy array containing parameter values for the first layer nonlinearity in the LNLN model

        data : dict
            Dictionary containing two keys: `stim` and `rate`, each of which is a numpy array.

        param_gradient : string (optional, default=None)
            A string indicating which parameters to compute the gradient for, either `W` or `f`

        Returns
        -------
        obj_value : float
            The negative log-likelihood objective value. Lower values indicate a better fit to the data.

        obj_gradient : array_like
            Contains the gradient (as a numpy array) with respect to the parameters given by `param_gradient`
        """

        # f.shape is (K,P)
        # W.shape is (K,N,tau)
        k, n, tau = W.shape
        m = (data['rate'].size - tau + 1)

        # estimate firing rate and get model response
        u, z, zgrad, zhess, drdz, dr2dz2, r = self.rate(
            {'W': W, 'f': f}, data['stim'])

        # objective in bits (poisson log-likelihood)
        obj_value = np.mean(r - data['rate'] * np.log(r))

        # factor in front of the gradient (poisson log-likelihood)
        grad_factor = (1 - data['rate'] / r) * drdz  # dims: (M)

        # compute gradient
        if param_gradient == 'W':
            nonlin_proj = np.sum(f[:, np.newaxis, :] * zgrad, axis=2)   # dims: (K, M)
            weighted_proj = grad_factor[np.newaxis, :] * nonlin_proj  # dims: (K, M)
            obj_gradient = np.tensordot(weighted_proj, data['stim'], ([1], [1])) / float(m)

        elif param_gradient == 'f':
            obj_gradient = np.tensordot(grad_factor, z, ([0], [1])) / float(m)

        elif param_gradient == 'both':
            nonlin_proj = np.sum(
                f[:, np.newaxis, :] * zgrad, axis=2)   # dims: (K, M)
            weighted_proj = grad_factor[
                np.newaxis,
                :] * nonlin_proj  # dims: (K, M)
            dW = np.tensordot(weighted_proj, data['stim'], ([1], [1])) / float(m)
            df = np.tensordot(grad_factor, z, ([0], [1])) / float(m)
            obj_gradient = {'W': dW, 'f': df}

        else:
            obj_gradient = None

        return obj_value, obj_gradient

    def noisy_oracle(self, key, theta_other):

        if key is 'W':
            def f_df_wrapper(theta):
                ind = np.random.choice(list(self.indices['train']), size=1)
                return self.f_df(theta, theta_other, self.data[ind], param_gradient='W')

        elif key is 'f':
            def f_df_wrapper(theta):
                ind = np.random.choice(list(self.indices['train']), size=1)
                return self.f_df(theta_other, theta, self.data[ind], param_gradient='f')

        else:
            raise ValueError('Incorrect key ' + key)

        return f_df_wrapper

    def fit(self, num_alt=2, max_iter=20, num_likelihood_steps=50, disp=2, check_grad=None, callback=None):
        """
        Runs an optimization algorithm to learn the parameters of the model given training data and regularizers

        Parameters
        ----------
        num_alt : int, optional
            The number of times to alternate between optimizing nonlinearities and optimizing filters. Default: 2

        max_iter : int, optional
            The maximum number of steps to take during each leg of the alternating minimization. Default: 25

        num_likelihood_steps : int, optional
            The number of steps to take when optimizing the data likelihood term (using SFO)

        disp : int, optional
            How much information to display during optimization. (Default: 2)

        check_grad : string, optional
            If 'f' or 'W', then the gradient of the log-likelihood objective with respect to that parameter is checked
            against a numerical estimate.

        callback : function
            A callback function that gets called each iteration with the current parameters and a dictionary of other information

        Notes
        -----
        See the `proxalgs` module for more information on the optimization algorithm
        """
        # grab the initial parameters
        theta_current = {
            'W': self.theta_init['W'].copy(),
            'f': self.theta_init['f'].copy()
        }

        # get list of training data
        train_data = [self.data[idx] for idx in self.indices['train']]

        # data generator
        def datagen():
            while True:
                yield np.random.choice(train_data, 1)[0]

        # store train/test results during optimization
        self.convergence = defaultdict(list)

        def update_results():
            if disp > 0:
                tmp_results = self.print_test_results(theta_current)
                for k in ('train', 'test'):
                    self.convergence[k].append(tmp_results[k])

        # runs the optimization procedure for one set of parameters (a single
        # leg of the alternating minimization)
        def optimize_param(f_df_wrapper, param_key, check_grad, cur_iter):

            # initialize the SFO instance
            loglikelihood_optimizer = SFO(
                f_df_wrapper,
                theta_current[param_key],
                train_data,
                display=0)

            # check gradient
            if check_grad == param_key:
                loglikelihood_optimizer.check_grad()

            # initialize the optimizer object
            opt = Optimizer('sfo', optimizer=loglikelihood_optimizer, num_steps=num_likelihood_steps)

            # add regularization terms
            [opt.add_regularizer(reg) for reg in self.regularizers[param_key]]

            # run the optimization procedure
            t0 = perf_counter()
            opt.minimize(
                theta_current[param_key],
                max_iter=max_iter,
                disp=disp,
                callback=callback)
            t1 = perf_counter() - t0
            print('Finished optimizing ' + param_key + '. Elapsed time: ' + tp.humantime(t1))

            return opt.theta

        # print results based on the initial parameters
        print('\n')
<<<<<<< HEAD
        tp.banner('Initial parameters')
=======
        tableprint.banner('Initial parameters')
>>>>>>> faae3899
        update_results()

        try:

            # alternating optimization: switch between optimizing nonlinearities,
            # and optimizing filters
            for alt_iter in range(num_alt):

                # Fit filters
                print('\n')
<<<<<<< HEAD
                tp.banner('Fitting filters')
=======
                tableprint.banner('Fitting filters')
>>>>>>> faae3899

                # wrapper for the objective and gradient
                def f_df_wrapper(W, d):
                    return self.f_df(W, theta_current['f'], d, param_gradient='W')

                # run the optimization procedure for this parameter
                Wk = optimize_param(f_df_wrapper, 'W', check_grad, alt_iter + 0.5).copy()

                # normalize filters
                for filter_index in range(Wk.shape[0]):
                    theta_current['W'][filter_index] = utilities.nrm(Wk[filter_index])

                # print and save test results
                update_results()

                # Fit nonlinearity
                print('\n')
<<<<<<< HEAD
                tp.banner('Fitting nonlinearity')
=======
                tableprint.banner('Fitting nonlinearity')
>>>>>>> faae3899

                # wrapper for the objective and gradient
                def f_df_wrapper(f, d):
                    return self.f_df(theta_current['W'], f, d, param_gradient='f')

                # run the optimization procedure for this parameter
                theta_current['f'] = optimize_param(f_df_wrapper, 'f', check_grad, alt_iter + 1).copy()

                # print and save test results
                update_results()

        except KeyboardInterrupt:
            print('\nCleaning up... ')

        # store learned parameters
        self.theta = copy.deepcopy(theta_current)
        print('Done.\n')

    def hessian(self, theta):
        """
        average the Hessian over all minibatches of data

        """
        L = len(self.data)
        H = self._hessian_minibatch(theta, 0)

        for idx in range(1, L):
            print('{} of {}'.format(idx, L))
            H += self._hessian_minibatch(theta, idx)

        return H / float(L)

    def _hessian_minibatch(self, theta, data_index):
        """
        computes the Hessian of the objective at the given parameter value

        """

        # data
        r = self.data[data_index]['rate']

        # model
        u, z, zgrad, zhess, drdz, dr2dz2, rhat = self.rate(
            theta, self.data[data_index]['stim'], hess=True)

        # store the full Hessian
        N = np.prod(theta['W'].shape[1:])       # filter dimension
        M = theta['W'].shape[0]                 # number of subunits
        P = theta['f'].shape[1]                 # nonlinearity parameters
        T = r.size
        H = np.zeros((N * M + P * M, N * M + P * M))

        # gradient and Hessian factors
        grad_factor = 1 - r / rhat
        hess_factor = r / (rhat**2)

        # nonlinearity projection
        zproj = np.sum(theta['f'][:, np.newaxis, :] * zgrad, axis=2)                    # M by T
        zproj2 = np.sum(theta['f'][:, np.newaxis, :] * zhess, axis=2)                   # M by T

        # vectorized data
        x_vec = np.rollaxis(self.data[data_index]['stim'], -1).reshape(N, T)    # N x T
        z_vec = np.rollaxis(z, -1).reshape(M * P, T)                              # M*P x T
        scale_factor = np.diag(grad_factor * dr2dz2 + hess_factor * drdz**2)          # diagonal(T)

        # nonlinearity - nonlinearity portion
        H[-(M * P):, -(M * P):] = z_vec.dot(scale_factor.dot(z_vec.T))

        # loop over subunits
        for j1 in range(M):

            zgrad_j1 = zproj[j1, :]
            zhess_j1 = zproj2[j1, :]

            # scale factor grad
            sf_zgrad = scale_factor * np.diag(zgrad_j1)

            # subunit-nonlinearity block
            H[j1 * N:(j1 + 1) * N, -(M * P):] = x_vec.dot(sf_zgrad.dot(z_vec.T))
            H[-(M * P):, j1 * N:(j1 + 1) * N] = H[j1 * N:(j1 + 1) * N, -(M * P):].T

            # subunit-subunit block
            for j2 in range(M):

                zgrad_j2 = np.diag(zproj[j2, :])

                # update this portion of the Hessian
                H[j1 * N:(j1 + 1) * N, j2 * N:(j2 + 1) * N] = x_vec.dot((sf_zgrad * zgrad_j2).dot(x_vec.T))

                # diagonal term (for the same subunit)
                if j1 == j2:
                    H[j1*N:(j1 + 1)*N, j2*N:(j2 + 1)*N] += x_vec.dot(np.diag(grad_factor * drdz * zhess_j1).dot(x_vec.T))

        return H / float(T)

    def rate(self, theta, stim, hess=False):
        """
        Compute the model response given parameters

        Parameters
        ----------
        theta : dict
        stim : array_like

        Returns
        -------
        u : array_like
        z : array_like
        zgrad : array_like
        zhess : array_like
        drdz : array_like
        r : array_like

        """

        # filter projection
        u = np.tensordot(theta['W'], stim, ([1, 2], [0, 2]))  # dims: (K x M)

        # evaluate input at tent basis functions
        z, zgrad, zhess = self.tents(u, hess=hess)

        # compute log(rate) and the firing rate
        r, drdz, dr2dz2 = self.final_nonlin_function(
            np.tensordot(theta['f'], z, ([0, 1], [0, 2])))  # dims: (M)

        return u, z, zgrad, zhess, drdz, dr2dz2, r

    def predict(self, theta):
        """Generates the subunit activations and model firing rates"""
        rhat = list()
        subunits = list()
        rates = list()
        for d in tqdm(self.data):
            _, z, _, _, _, _, rate = self.rate(theta, d['stim'])
            subunit = np.einsum('ijk,ik->ij', z, theta['f'])
            subunits.append(subunit)
            rates.append(d['rate'])
            rhat.append(rate)

<<<<<<< HEAD
        return np.hstack(subunits), np.hstack(rhat), np.hstack(rates)
=======
        return np.hstack(projections), np.hstack(subunits), np.hstack(rhat), np.hstack(rates)
>>>>>>> faae3899
<|MERGE_RESOLUTION|>--- conflicted
+++ resolved
@@ -29,13 +29,9 @@
 # third party packages
 import h5py
 import numpy as np
-<<<<<<< HEAD
 import tableprint as tp
-=======
 from sklearn.model_selection import KFold
 
-import tableprint
->>>>>>> faae3899
 from proxalgs import Optimizer, operators
 from tqdm import tqdm
 
@@ -155,15 +151,8 @@
         Compute an STA
 
         """
-<<<<<<< HEAD
-        stas = []
-        for d in tqdm(self.data):
-            inds = np.where(d['rate'] > 0)[0]
-            stas.append(np.tensordot(d['stim'][:, inds, :], d['rate'][inds], axes=([1], [0])) / d['rate'][inds].sum())
-=======
         num_samples = float(self.data[0]['rate'].size)
         stas = [np.tensordot(d['stim'], d['rate'], axes=([1], [0])) / num_samples for d in self.data]
->>>>>>> faae3899
         self.sta = np.mean(stas, axis=0).reshape(self.filter_dims)
 
     def add_regularizer(self, theta_key, proxfun, **kwargs):
@@ -274,11 +263,7 @@
         headers = ['Set'] + list(map(str.upper, metrics.Score._fields))
 
         # print the table
-<<<<<<< HEAD
         tp.table(data, headers, width=10, format_spec='3g')
-=======
-        tableprint.table(data, headers, width=10, format_spec='3g')
->>>>>>> faae3899
 
         return results
 
@@ -683,11 +668,7 @@
 
         # print results based on the initial parameters
         print('\n')
-<<<<<<< HEAD
         tp.banner('Initial parameters')
-=======
-        tableprint.banner('Initial parameters')
->>>>>>> faae3899
         update_results()
 
         try:
@@ -698,11 +679,7 @@
 
                 # Fit filters
                 print('\n')
-<<<<<<< HEAD
                 tp.banner('Fitting filters')
-=======
-                tableprint.banner('Fitting filters')
->>>>>>> faae3899
 
                 # wrapper for the objective and gradient
                 def f_df_wrapper(W, d):
@@ -720,11 +697,7 @@
 
                 # Fit nonlinearity
                 print('\n')
-<<<<<<< HEAD
                 tp.banner('Fitting nonlinearity')
-=======
-                tableprint.banner('Fitting nonlinearity')
->>>>>>> faae3899
 
                 # wrapper for the objective and gradient
                 def f_df_wrapper(f, d):
@@ -816,7 +789,7 @@
 
                 # diagonal term (for the same subunit)
                 if j1 == j2:
-                    H[j1*N:(j1 + 1)*N, j2*N:(j2 + 1)*N] += x_vec.dot(np.diag(grad_factor * drdz * zhess_j1).dot(x_vec.T))
+                    H[j1 * N:(j1 + 1) * N, j2 * N:(j2 + 1) * N] += x_vec.dot(np.diag(grad_factor * drdz * zhess_j1).dot(x_vec.T))
 
         return H / float(T)
 
@@ -864,8 +837,4 @@
             rates.append(d['rate'])
             rhat.append(rate)
 
-<<<<<<< HEAD
-        return np.hstack(subunits), np.hstack(rhat), np.hstack(rates)
-=======
-        return np.hstack(projections), np.hstack(subunits), np.hstack(rhat), np.hstack(rates)
->>>>>>> faae3899
+        return np.hstack(subunits), np.hstack(rhat), np.hstack(rates)