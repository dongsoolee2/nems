--- conflicted
+++ resolved
@@ -29,10 +29,7 @@
 import copy
 from functools import partial
 from collections import defaultdict
-<<<<<<< HEAD
-
-=======
->>>>>>> 73f27e19
+
 try:
     from time import perf_counter
 except ImportError:
